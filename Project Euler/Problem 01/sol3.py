'''
Problem Statement:
If we list all the natural numbers below 10 that are multiples of 3 or 5,
we get 3,5,6 and 9. The sum of these multiples is 23.
Find the sum of all the multiples of 3 or 5 below N.
'''
'''
This solution is based on the pattern that the successive numbers in the series follow: 0+3,+2,+1,+3,+1,+2,+3.
'''
from __future__ import print_function
try:
    raw_input          # Python 2
except NameError:
    raw_input = input  # Python 3
n = int(raw_input().strip())
sum=0
num=0
while(1):
    num+=3
    if(num>=n):
        break
    sum+=num
    num+=2
    if(num>=n):
        break
    sum+=num
    num+=1
    if(num>=n):
        break
    sum+=num
    num+=3
    if(num>=n):
        break
    sum+=num
    num+=1
    if(num>=n):
        break
    sum+=num
    num+=2
    if(num>=n):
        break
    sum+=num
    num+=3
    if(num>=n):
        break
    sum+=num
<<<<<<< HEAD
print(sum);
=======
print sum
>>>>>>> 2dcbbd43
<|MERGE_RESOLUTION|>--- conflicted
+++ resolved
@@ -44,8 +44,5 @@
     if(num>=n):
         break
     sum+=num
-<<<<<<< HEAD
-print(sum);
-=======
-print sum
->>>>>>> 2dcbbd43
+
+print(sum);